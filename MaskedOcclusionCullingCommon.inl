--- conflicted
+++ resolved
@@ -1,17 +1,18 @@
-/*
- * Copyright 2017 Intel Corporation
- *
- * Licensed under the Apache License, Version 2.0 (the "License");
- * you may not use this file except in compliance with the License.
- * You may obtain a copy of the License at
- *
- * http ://www.apache.org/licenses/LICENSE-2.0
- *
- * Unless required by applicable law or agreed to in writing, software
- * distributed under the License is distributed on an "AS IS" BASIS,
- * WITHOUT WARRANTIES OR CONDITIONS OF ANY KIND, either express or implied.
- * See the License for the specific language governing permissions and limitations under the License.
- */
+////////////////////////////////////////////////////////////////////////////////
+// Copyright 2017 Intel Corporation
+//
+// Licensed under the Apache License, Version 2.0 (the "License"); you may not
+// use this file except in compliance with the License.  You may obtain a copy
+// of the License at
+//
+// http://www.apache.org/licenses/LICENSE-2.0
+//
+// Unless required by applicable law or agreed to in writing, software
+// distributed under the License is distributed on an "AS IS" BASIS, WITHOUT
+// WARRANTIES OR CONDITIONS OF ANY KIND, either express or implied.  See the
+// License for the specific language governing permissions and limitations
+// under the License.
+////////////////////////////////////////////////////////////////////////////////
 
 /////////////////////////////////////////////////////////////////////////////////////////////////////////////////////////////////////////////////
 // Common SIMD math utility functions
@@ -1103,17 +1104,10 @@
 		// Compute edge events for the bottom of the bounding box, or for the middle tile in case of 
 		// the edge originating from the middle vertex.
 		__mwi xDiffi[2], yDiffi[2];
-<<<<<<< HEAD
 		xDiffi[0] = _mmw_sub_epi32(ipVtxX[0], _mmw_slli_epi32(bbPixelMinX, FP_BITS));
 		xDiffi[1] = _mmw_sub_epi32(midPixelX, _mmw_slli_epi32(bbPixelMinX, FP_BITS));
 		yDiffi[0] = _mmw_sub_epi32(ipVtxY[0], _mmw_slli_epi32(bbPixelMinY, FP_BITS));
-		yDiffi[1] = _mmw_sub_epi32(midPixelY, _mmw_slli_epi32(midTileY, FP_BITS + TILE_HEIGHT_SHIFT));
-=======
-		xDiffi[0] = ipVtxX[0] - _mmw_slli_epi32(bbPixelMinX, FP_BITS);
-		xDiffi[1] = midPixelX - _mmw_slli_epi32(bbPixelMinX, FP_BITS);
-		yDiffi[0] = ipVtxY[0] - _mmw_slli_epi32(bbPixelMinY, FP_BITS);
-		yDiffi[1] = midPixelY - _mmw_slli_epi32(bbMidTileY, FP_BITS + TILE_HEIGHT_SHIFT);
->>>>>>> 8f05f6bd
+		yDiffi[1] = _mmw_sub_epi32(midPixelY, _mmw_slli_epi32(bbMidTileY, FP_BITS + TILE_HEIGHT_SHIFT));
 
 		//////////////////////////////////////////////////////////////////////////////
 		// Edge slope setup - Note we do not conform to DX/GL rasterization rules
